generator client {
  provider      = "prisma-client-js"
  binaryTargets = ["native", "debian-openssl-3.0.x"]
}

datasource db {
  provider = "postgresql"
  url      = env("DATABASE_URL")
}

model User {
  id                     String                  @id @default(cuid())
  email                  String                  @unique
  passwordHash           String
  tier                   String                  @default("starter")
  isActive               Boolean                 @default(true)
  emailVerified          Boolean                 @default(false)
  lastLoginAt            DateTime?
  createdAt              DateTime                @default(now())
  updatedAt              DateTime                @updatedAt
  stripeCustomerId       String?
<<<<<<< HEAD
  subscriptionExpiresAt  DateTime?
=======
>>>>>>> 671c1233
  subscriptionStatus     String                  @default("inactive")
  accessTokens           AccessToken[]
  accounts               Account[]
  conversations          Conversation[]
  privacySettings        PrivacySettings?
  syncStatuses           SyncStatus[]
  emailVerificationCodes EmailVerificationCode[]
  encryptedUserData      EncryptedUserData?
  passwordResetTokens    PasswordResetToken[]
<<<<<<< HEAD
  subscriptions          subscriptions[]
=======
  subscriptions          Subscription[]
>>>>>>> 671c1233
  profile                UserProfile?

  @@map("users")
}

model Account {
  id                  String        @id @default(cuid())
  plaidAccountId      String        @unique
  name                String
  type                String
  subtype             String?
  mask                String?
  officialName        String?
  currentBalance      Float?
  availableBalance    Float?
  currency            String?
  institution         String?
  createdAt           DateTime      @default(now())
  updatedAt           DateTime      @updatedAt
  lastSynced          DateTime?
  limit               Float?
  persistentAccountId String?
  verificationStatus  String?
  userId              String?
  user                User?         @relation(fields: [userId], references: [id])
  transactions        Transaction[]
}

model AccessToken {
  id            String    @id @default(cuid())
  token         String    @unique
  createdAt     DateTime  @default(now())
  updatedAt     DateTime  @updatedAt
  itemId        String?
  lastRefreshed DateTime?
  userId        String?
  user          User?     @relation(fields: [userId], references: [id])
}

model SyncStatus {
  id                 String    @id @default(cuid())
  lastSync           DateTime?
  accountsSynced     Int       @default(0)
  transactionsSynced Int       @default(0)
  createdAt          DateTime  @default(now())
  updatedAt          DateTime  @updatedAt
  userId             String?
  user               User?     @relation(fields: [userId], references: [id])
}

model Transaction {
  id                   String    @id @default(cuid())
  plaidTransactionId   String    @unique
  accountId            String
  amount               Float
  date                 DateTime
  name                 String
  category             String?
  pending              Boolean
  currency             String?
  createdAt            DateTime  @default(now())
  updatedAt            DateTime  @updatedAt
  lastSynced           DateTime?
  authorizedDate       DateTime?
  categoryId           String?
  checkNumber          String?
  location             String?
  merchantName         String?
  originalDescription  String?
  paymentChannel       String?
  paymentMethod        String?
  pendingTransactionId String?
  account              Account   @relation(fields: [accountId], references: [id])
}

model Conversation {
  id                 String     @id @default(cuid())
  question           String
  answer             String
  createdAt          DateTime   @default(now())
  updatedAt          DateTime   @updatedAt
  anonymizedAnswer   String?
  anonymizedQuestion String?
  userId             String?
  user               User?      @relation(fields: [userId], references: [id])
  feedback           Feedback[]
}

model PrivacySettings {
  id                String   @id @default(cuid())
  allowDataStorage  Boolean  @default(true)
  allowAITraining   Boolean  @default(false)
  anonymizeData     Boolean  @default(true)
  dataRetentionDays Int      @default(30)
  createdAt         DateTime @default(now())
  updatedAt         DateTime @updatedAt
  userId            String   @unique
  user              User     @relation(fields: [userId], references: [id])
}

model DemoSession {
  id            String             @id @default(cuid())
  sessionId     String             @unique
  userAgent     String?
  createdAt     DateTime           @default(now())
  updatedAt     DateTime           @updatedAt
  conversations DemoConversation[]
}

model DemoConversation {
  id        String      @id @default(cuid())
  question  String
  answer    String
  sessionId String
  createdAt DateTime    @default(now())
  updatedAt DateTime    @updatedAt
  session   DemoSession @relation(fields: [sessionId], references: [id])
  feedback  Feedback[]
}

model UserProfile {
  id                     String                  @id @default(cuid())
  email                  String                  @unique
  profileHash            String                  @unique
  lastActive             DateTime?
  conversationCount      Int                     @default(0)
  isActive               Boolean                 @default(true)
  profileDeleted         Boolean                 @default(false)
  userId                 String?                 @unique
  createdAt              DateTime                @default(now())
  updatedAt              DateTime                @updatedAt
  profileText            String                  @default("")
  lastUpdated            DateTime                @default(now())
  encrypted_profile_data encrypted_profile_data?
  user                   User?                   @relation(fields: [userId], references: [id])

  @@map("user_profiles")
}

model encrypted_profile_data {
  id            String      @id
  profileHash   String      @unique
  encryptedData String
  createdAt     DateTime    @default(now())
  updatedAt     DateTime
  algorithm     String      @default("aes-256-gcm")
  iv            String
  keyVersion    Int         @default(1)
  tag           String
  user_profiles UserProfile @relation(fields: [profileHash], references: [profileHash])

  @@map("encrypted_profile_data")
}

model PasswordResetToken {
  id            String                       @id @default(cuid())
  token         String                       @unique
  userId        String
  expiresAt     DateTime
  used          Boolean                      @default(false)
  createdAt     DateTime                     @default(now())
  encryptedData EncryptedPasswordResetToken?
  user          User                         @relation(fields: [userId], references: [id], onDelete: Cascade)

  @@map("password_reset_tokens")
}

model EmailVerificationCode {
  id            String                          @id @default(cuid())
  code          String                          @unique
  userId        String
  expiresAt     DateTime
  used          Boolean                         @default(false)
  createdAt     DateTime                        @default(now())
  user          User                            @relation(fields: [userId], references: [id], onDelete: Cascade)
  encryptedData EncryptedEmailVerificationCode?

  @@map("email_verification_codes")
}

model MarketNewsContext {
  id             String              @id @default(cuid())
  contextText    String
  rawData        Json?
  lastUpdate     DateTime            @updatedAt
  createdAt      DateTime            @default(now())
  dataSources    String[]
  keyEvents      String[]
  availableTiers String[]
  isActive       Boolean             @default(true)
  manualOverride Boolean             @default(false)
  lastEditedBy   String?
  history        MarketNewsHistory[]

  @@map("market_news_context")
}

model MarketNewsHistory {
  id           String            @id @default(cuid())
  contextId    String
  contextText  String
  dataSources  String[]
  keyEvents    String[]
  changeType   String
  changeReason String?
  changedBy    String?
  createdAt    DateTime          @default(now())
  context      MarketNewsContext @relation(fields: [contextId], references: [id])

  @@map("market_news_history")
}

model Feedback {
  id                 String            @id @default(cuid())
  score              Int
  createdAt          DateTime          @default(now())
  conversationId     String?
  demoConversationId String?
  conversation       Conversation?     @relation(fields: [conversationId], references: [id])
  demoConversation   DemoConversation? @relation(fields: [demoConversationId], references: [id])

  @@map("feedback")
}

model EncryptedUserData {
  id             String   @id @default(cuid())
  userId         String   @unique
  encryptedEmail String
  iv             String
  tag            String
  keyVersion     Int      @default(1)
  algorithm      String   @default("aes-256-gcm")
  createdAt      DateTime @default(now())
  updatedAt      DateTime @updatedAt
  user           User     @relation(fields: [userId], references: [id], onDelete: Cascade)

  @@map("encrypted_user_data")
}

model EncryptedPasswordResetToken {
  id             String             @id @default(cuid())
  tokenId        String             @unique
  encryptedToken String
  iv             String
  tag            String
  keyVersion     Int                @default(1)
  algorithm      String             @default("aes-256-gcm")
  createdAt      DateTime           @default(now())
  updatedAt      DateTime           @updatedAt
  token          PasswordResetToken @relation(fields: [tokenId], references: [id], onDelete: Cascade)

  @@map("encrypted_password_reset_tokens")
}

model EncryptedEmailVerificationCode {
  id            String                @id @default(cuid())
  codeId        String                @unique
  encryptedCode String
  iv            String
  tag           String
  keyVersion    Int                   @default(1)
  algorithm     String                @default("aes-256-gcm")
  createdAt     DateTime              @default(now())
  updatedAt     DateTime              @updatedAt
  code          EmailVerificationCode @relation(fields: [codeId], references: [id], onDelete: Cascade)

  @@map("encrypted_email_verification_codes")
}

<<<<<<< HEAD
model subscription_events {
  id             String         @id
  subscriptionId String?
  stripeEventId  String         @unique
  eventType      String
  eventData      Json
  processedAt    DateTime       @default(now())
  subscriptions  subscriptions? @relation(fields: [subscriptionId], references: [id])
}

model subscriptions {
  id                   String                @id
  userId               String
  stripeCustomerId     String
  stripeSubscriptionId String                @unique
=======
model Subscription {
  id                   String              @id @default(cuid())
  userId               String
  stripeCustomerId     String
  stripeSubscriptionId String              @unique
>>>>>>> 671c1233
  tier                 String
  status               String
  currentPeriodStart   DateTime
  currentPeriodEnd     DateTime
<<<<<<< HEAD
  cancelAtPeriodEnd    Boolean               @default(false)
  createdAt            DateTime              @default(now())
  updatedAt            DateTime
  subscription_events  subscription_events[]
  users                User                  @relation(fields: [userId], references: [id], onDelete: Cascade)
=======
  cancelAtPeriodEnd    Boolean             @default(false)
  createdAt            DateTime            @default(now())
  updatedAt            DateTime            @updatedAt
  events               SubscriptionEvent[]
  user                 User                @relation(fields: [userId], references: [id], onDelete: Cascade)

  @@map("subscriptions")
}

model SubscriptionEvent {
  id             String        @id @default(cuid())
  subscriptionId String?
  stripeEventId  String        @unique
  eventType      String
  eventData      Json
  processedAt    DateTime      @default(now())
  subscription   Subscription? @relation(fields: [subscriptionId], references: [id])

  @@map("subscription_events")
>>>>>>> 671c1233
}<|MERGE_RESOLUTION|>--- conflicted
+++ resolved
@@ -19,10 +19,6 @@
   createdAt              DateTime                @default(now())
   updatedAt              DateTime                @updatedAt
   stripeCustomerId       String?
-<<<<<<< HEAD
-  subscriptionExpiresAt  DateTime?
-=======
->>>>>>> 671c1233
   subscriptionStatus     String                  @default("inactive")
   accessTokens           AccessToken[]
   accounts               Account[]
@@ -32,11 +28,7 @@
   emailVerificationCodes EmailVerificationCode[]
   encryptedUserData      EncryptedUserData?
   passwordResetTokens    PasswordResetToken[]
-<<<<<<< HEAD
-  subscriptions          subscriptions[]
-=======
   subscriptions          Subscription[]
->>>>>>> 671c1233
   profile                UserProfile?
 
   @@map("users")
@@ -306,40 +298,17 @@
   @@map("encrypted_email_verification_codes")
 }
 
-<<<<<<< HEAD
-model subscription_events {
-  id             String         @id
-  subscriptionId String?
-  stripeEventId  String         @unique
-  eventType      String
-  eventData      Json
-  processedAt    DateTime       @default(now())
-  subscriptions  subscriptions? @relation(fields: [subscriptionId], references: [id])
-}
-
-model subscriptions {
-  id                   String                @id
-  userId               String
-  stripeCustomerId     String
-  stripeSubscriptionId String                @unique
-=======
+
 model Subscription {
   id                   String              @id @default(cuid())
   userId               String
   stripeCustomerId     String
   stripeSubscriptionId String              @unique
->>>>>>> 671c1233
   tier                 String
   status               String
   currentPeriodStart   DateTime
   currentPeriodEnd     DateTime
-<<<<<<< HEAD
-  cancelAtPeriodEnd    Boolean               @default(false)
-  createdAt            DateTime              @default(now())
-  updatedAt            DateTime
-  subscription_events  subscription_events[]
-  users                User                  @relation(fields: [userId], references: [id], onDelete: Cascade)
-=======
+
   cancelAtPeriodEnd    Boolean             @default(false)
   createdAt            DateTime            @default(now())
   updatedAt            DateTime            @updatedAt
@@ -359,5 +328,4 @@
   subscription   Subscription? @relation(fields: [subscriptionId], references: [id])
 
   @@map("subscription_events")
->>>>>>> 671c1233
 }