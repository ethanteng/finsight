--- conflicted
+++ resolved
@@ -365,33 +365,6 @@
       if (isDemoRequest) {
         console.log('Demo mode detected - returning fake data instead of hitting Plaid APIs');
         
-<<<<<<< HEAD
-        const request = {
-          user: { client_user_id: 'demo-user-id' },
-          client_name: 'Ask Linc (Demo)',
-          products: [Products.Transactions], // Use only Transactions product
-          country_codes: [CountryCode.Us],
-          language: 'en',
-        };
-
-        console.log('Creating demo link token with sandbox environment');
-        const createTokenResponse = await demoPlaidClient.linkTokenCreate(request);
-        res.json({ link_token: createTokenResponse.data.link_token });
-        return;
-      }
-      
-      // For production (including limited), use only the Transactions product
-      // Transactions product will also provide balance information when fetching accounts
-      let products = [Products.Transactions];
-      
-      if (isProduction) {
-        console.log('Using production configuration with Transactions product');
-        console.log('Note: Balance information will be available when fetching accounts');
-      } else {
-        console.log('Using sandbox configuration with Transactions product');
-      }
-
-=======
         // Return fake link token for demo mode - NO REAL API CALLS
         const fakeLinkToken = 'demo_link_token_' + Date.now() + '_' + Math.random().toString(36).substr(2, 9);
         res.json({ link_token: fakeLinkToken });
@@ -400,8 +373,6 @@
       
       // SEAMLESS APPROACH: Start with minimal products to maximize institution coverage
       // Use additional_consented_products to collect consent for everything we might need later
-      
->>>>>>> 1f73330f
       const request = {
         user: { client_user_id: 'user-id' },
         client_name: 'Ask Linc',
